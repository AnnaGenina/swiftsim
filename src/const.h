--- conflicted
+++ resolved
@@ -61,11 +61,8 @@
 /* External gravity properties */
 #define EXTERNAL_POTENTIAL_POINTMASS
 
-<<<<<<< HEAD
-#define SANITY_CHECKS
-=======
 /* Are we debugging ? */
 //#define SWIFT_DEBUG_CHECKS
->>>>>>> 6d9f54ae
+#define SANITY_CHECKS
 
 #endif /* SWIFT_CONST_H */