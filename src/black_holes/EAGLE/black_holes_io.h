/*******************************************************************************
 * This file is part of SWIFT.
 * Coypright (c) 2019 Matthieu Schaller (schaller@strw.leidenuniv.nl)
 *
 * This program is free software: you can redistribute it and/or modify
 * it under the terms of the GNU Lesser General Public License as published
 * by the Free Software Foundation, either version 3 of the License, or
 * (at your option) any later version.
 *
 * This program is distributed in the hope that it will be useful,
 * but WITHOUT ANY WARRANTY; without even the implied warranty of
 * MERCHANTABILITY or FITNESS FOR A PARTICULAR PURPOSE.  See the
 * GNU General Public License for more details.
 *
 * You should have received a copy of the GNU Lesser General Public License
 * along with this program.  If not, see <http://www.gnu.org/licenses/>.
 *
 ******************************************************************************/
#ifndef SWIFT_EAGLE_BLACK_HOLES_IO_H
#define SWIFT_EAGLE_BLACK_HOLES_IO_H

#include "adiabatic_index.h"
#include "black_holes_part.h"
#include "io_properties.h"

/**
 * @brief Specifies which b-particle fields to read from a dataset
 *
 * @param bparts The b-particle array.
 * @param list The list of i/o properties to read.
 * @param num_fields The number of i/o fields to read.
 */
INLINE static void black_holes_read_particles(struct bpart* bparts,
                                              struct io_props* list,
                                              int* num_fields) {

  /* Say how much we want to read */
  *num_fields = 7;

  /* List what we want to read */
  list[0] = io_make_input_field("Coordinates", DOUBLE, 3, COMPULSORY,
                                UNIT_CONV_LENGTH, bparts, x);
  list[1] = io_make_input_field("Velocities", FLOAT, 3, COMPULSORY,
                                UNIT_CONV_SPEED, bparts, v);
  list[2] = io_make_input_field("Masses", FLOAT, 1, COMPULSORY, UNIT_CONV_MASS,
                                bparts, mass);
  list[3] = io_make_input_field("ParticleIDs", LONGLONG, 1, COMPULSORY,
                                UNIT_CONV_NO_UNITS, bparts, id);
  list[4] = io_make_input_field("SmoothingLength", FLOAT, 1, OPTIONAL,
                                UNIT_CONV_LENGTH, bparts, h);
  list[5] = io_make_input_field("EnergyReservoir", FLOAT, 1, OPTIONAL,
                                UNIT_CONV_ENERGY, bparts, energy_reservoir);
  list[6] = io_make_input_field("SubgridMasses", FLOAT, 1, OPTIONAL,
                                UNIT_CONV_MASS, bparts, subgrid_mass);
}

INLINE static void convert_bpart_pos(const struct engine* e,
                                     const struct bpart* bp, double* ret) {

  const struct space* s = e->s;
  if (s->periodic) {
    ret[0] = box_wrap(bp->x[0] - s->pos_dithering[0], 0.0, s->dim[0]);
    ret[1] = box_wrap(bp->x[1] - s->pos_dithering[1], 0.0, s->dim[1]);
    ret[2] = box_wrap(bp->x[2] - s->pos_dithering[2], 0.0, s->dim[2]);
  } else {
    ret[0] = bp->x[0];
    ret[1] = bp->x[1];
    ret[2] = bp->x[2];
  }
}

INLINE static void convert_bpart_vel(const struct engine* e,
                                     const struct bpart* bp, float* ret) {

  const int with_cosmology = (e->policy & engine_policy_cosmology);
  const struct cosmology* cosmo = e->cosmology;
  const integertime_t ti_current = e->ti_current;
  const double time_base = e->time_base;

  const integertime_t ti_beg = get_integer_time_begin(ti_current, bp->time_bin);
  const integertime_t ti_end = get_integer_time_end(ti_current, bp->time_bin);

  /* Get time-step since the last kick */
  float dt_kick_grav;
  if (with_cosmology) {
    dt_kick_grav = cosmology_get_grav_kick_factor(cosmo, ti_beg, ti_current);
    dt_kick_grav -=
        cosmology_get_grav_kick_factor(cosmo, ti_beg, (ti_beg + ti_end) / 2);
  } else {
    dt_kick_grav = (ti_current - ((ti_beg + ti_end) / 2)) * time_base;
  }

  /* Extrapolate the velocites to the current time */
  const struct gpart* gp = bp->gpart;
  ret[0] = gp->v_full[0] + gp->a_grav[0] * dt_kick_grav;
  ret[1] = gp->v_full[1] + gp->a_grav[1] * dt_kick_grav;
  ret[2] = gp->v_full[2] + gp->a_grav[2] * dt_kick_grav;

  /* Conversion from internal to physical units */
  ret[0] *= cosmo->a_inv;
  ret[1] *= cosmo->a_inv;
  ret[2] *= cosmo->a_inv;
}

INLINE static void convert_bpart_gas_vel(const struct engine* e,
                                         const struct bpart* bp, float* ret) {

  const struct cosmology* cosmo = e->cosmology;

  /* Convert relative velocities to physical units */
  ret[0] = bp->velocity_gas[0] * cosmo->a_inv;
  ret[1] = bp->velocity_gas[1] * cosmo->a_inv;
  ret[2] = bp->velocity_gas[2] * cosmo->a_inv;
}

INLINE static void convert_bpart_gas_circular_vel(const struct engine* e,
                                                  const struct bpart* bp,
                                                  float* ret) {

  const struct cosmology* cosmo = e->cosmology;

  /* Conversion from internal to physical units */
  ret[0] = bp->circular_velocity_gas[0] * cosmo->a_inv;
  ret[1] = bp->circular_velocity_gas[1] * cosmo->a_inv;
  ret[2] = bp->circular_velocity_gas[2] * cosmo->a_inv;
}

/**
 * @brief Specifies which b-particle fields to write to a dataset
 *
 * @param bparts The b-particle array.
 * @param list The list of i/o properties to write.
 * @param num_fields The number of i/o fields to write.
 * @param with_cosmology Are we running a cosmological simulation?
 */
INLINE static void black_holes_write_particles(const struct bpart* bparts,
                                               struct io_props* list,
                                               int* num_fields,
                                               int with_cosmology) {

  /* Say how much we want to write */
<<<<<<< HEAD
  *num_fields = 29;
=======
  *num_fields = 32;
>>>>>>> 15c6bf00

  /* List what we want to write */
  list[0] = io_make_output_field_convert_bpart(
      "Coordinates", DOUBLE, 3, UNIT_CONV_LENGTH, 1.f, bparts,
      convert_bpart_pos, "Co-moving position of the particles");

  list[1] = io_make_output_field_convert_bpart(
      "Velocities", FLOAT, 3, UNIT_CONV_SPEED, 0.f, bparts, convert_bpart_vel,
      "Peculiar velocities of the particles. This is a * dx/dt where x is the "
      "co-moving position of the particles.");

  list[2] =
      io_make_output_field("DynamicalMasses", FLOAT, 1, UNIT_CONV_MASS, 0.f,
                           bparts, mass, "Dynamical masses of the particles");

  list[3] =
      io_make_output_field("ParticleIDs", ULONGLONG, 1, UNIT_CONV_NO_UNITS, 0.f,
                           bparts, id, "Unique ID of the particles");

  list[4] = io_make_output_field(
      "SmoothingLengths", FLOAT, 1, UNIT_CONV_LENGTH, 1.f, bparts, h,
      "Co-moving smoothing lengths (FWHM of the kernel) of the particles");

  list[5] = io_make_output_field("SubgridMasses", FLOAT, 1, UNIT_CONV_MASS, 0.f,
                                 bparts, subgrid_mass,
                                 "Subgrid masses of the particles");

  if (with_cosmology) {
    list[6] = io_make_output_field(
        "FormationScaleFactors", FLOAT, 1, UNIT_CONV_NO_UNITS, 0.f, bparts,
        formation_scale_factor, "Scale-factors at which the BHs were formed");
  } else {
    list[6] = io_make_output_field("FormationTimes", FLOAT, 1, UNIT_CONV_TIME,
                                   0.f, bparts, formation_time,
                                   "Times at which the BHs were formed");
  }

  list[7] = io_make_output_field(
      "GasDensities", FLOAT, 1, UNIT_CONV_DENSITY, 0.f, bparts, rho_gas,
      "Co-moving densities of the gas around the particles");

  list[8] = io_make_output_field(
      "GasSoundSpeeds", FLOAT, 1, UNIT_CONV_SPEED,
      -1.5f * hydro_gamma_minus_one, bparts, sound_speed_gas,
      "Co-moving sound-speeds of the gas around the particles");

  list[9] = io_make_output_field(
      "EnergyReservoirs", FLOAT, 1, UNIT_CONV_ENERGY, 0.f, bparts,
      energy_reservoir,
      "Physcial energy contained in the feedback reservoir of the particles");

  list[10] = io_make_output_field(
      "AccretionRates", FLOAT, 1, UNIT_CONV_MASS_PER_UNIT_TIME, 0.f, bparts,
      accretion_rate,
      "Physical instantaneous accretion rates of the particles");

  list[11] = io_make_output_field(
      "TotalAccretedMasses", FLOAT, 1, UNIT_CONV_MASS_PER_UNIT_TIME, 0.f,
      bparts, total_accreted_mass,
      "Total mass accreted onto the particles since its birth");

  list[12] = io_make_output_field(
      "CumulativeNumberOfSeeds", INT, 1, UNIT_CONV_NO_UNITS, 0.f, bparts,
      cumulative_number_seeds,
      "Total number of BH seeds that have merged into this black hole");

  list[13] =
      io_make_output_field("NumberOfMergers", INT, 1, UNIT_CONV_NO_UNITS, 0.f,
                           bparts, number_of_mergers,
                           "Number of mergers the black holes went through. "
                           "This does not include the number of mergers "
                           "accumulated by any merged black hole.");

  if (with_cosmology) {
    list[14] = io_make_output_field(
        "LastHighEddingtonFractionScaleFactors", FLOAT, 1, UNIT_CONV_NO_UNITS,
        0.f, bparts, last_high_Eddington_fraction_scale_factor,
        "Scale-factors at which the black holes last reached a large Eddington "
        "ratio. -1 if never reached.");
  } else {
    list[14] = io_make_output_field(
        "LastHighEddingtonFractionTimes", FLOAT, 1, UNIT_CONV_TIME, 0.f, bparts,
        last_high_Eddington_fraction_time,
        "Times at which the black holes last reached a large Eddington ratio. "
        "-1 if never reached.");
  }

  if (with_cosmology) {
    list[15] = io_make_output_field(
        "LastMinorMergerScaleFactors", FLOAT, 1, UNIT_CONV_NO_UNITS, 0.f,
        bparts, last_minor_merger_scale_factor,
        "Scale-factors at which the black holes last had a minor merger.");
  } else {
    list[15] = io_make_output_field(
        "LastMinorMergerScaleTimes", FLOAT, 1, UNIT_CONV_TIME, 0.f, bparts,
        last_minor_merger_time,
        "Times at which the black holes last had a minor merger.");
  }

  if (with_cosmology) {
    list[16] = io_make_output_field(
        "LastMajorMergerScaleFactors", FLOAT, 1, UNIT_CONV_NO_UNITS, 0.f,
        bparts, last_major_merger_scale_factor,
        "Scale-factors at which the black holes last had a major merger.");
  } else {
    list[16] = io_make_output_field(
        "LastMajorMergerScaleTimes", FLOAT, 1, UNIT_CONV_TIME, 0.f, bparts,
        last_major_merger_time,
        "Times at which the black holes last had a major merger.");
  }

  list[17] = io_make_output_field(
      "SwallowedAngularMomenta", FLOAT, 3, UNIT_CONV_ANGULAR_MOMENTUM, 0.f,
      bparts, swallowed_angular_momentum,
      "Physical angular momenta that the black holes have accumulated by "
      "swallowing gas particles.");

  list[18] = io_make_output_field_convert_bpart(
      "GasRelativeVelocities", FLOAT, 3, UNIT_CONV_SPEED, 0.f, bparts,
      convert_bpart_gas_vel,
      "Peculiar relative velocities of the gas particles around the black "
      "holes. This is a * dx/dt where x is the co-moving position of the "
      "particles.");

  list[19] = io_make_output_field_convert_bpart(
      "GasCircularVelocities", FLOAT, 3, UNIT_CONV_SPEED, 0.f, bparts,
      convert_bpart_gas_circular_vel,
      "Circular velocities of the gas around the black hole at the "
      "smoothing radius. This is j / h_BH, where j is the smoothed, peculiar "
      "specific angular momentum of gas around the black holes, and h_BH is "
      "the smoothing length of each black hole.");

  list[20] =
      io_make_output_field("TimeBins", CHAR, 1, UNIT_CONV_NO_UNITS, 0.f, bparts,
                           time_bin, "Time-bins of the particles");

  list[21] = io_make_output_field(
      "NumberOfSwallows", INT, 1, UNIT_CONV_NO_UNITS, 0.f, bparts,
      number_of_gas_swallows,
      "Number of gas particles the black holes have swallowed. "
      "This includes the particles swallowed by any of the black holes that "
      "merged into this one.");

  list[22] = io_make_output_field(
      "NumberOfDirectSwallows", INT, 1, UNIT_CONV_NO_UNITS, 0.f, bparts,
      number_of_direct_gas_swallows,
      "Number of gas particles the black holes have swallowed. "
      "This does not include any particles swallowed by any of the black holes "
      "that merged into this one.");

  list[23] = io_make_output_field(
      "NumberOfRepositions", INT, 1, UNIT_CONV_NO_UNITS, 0.f, bparts,
      number_of_repositions,
      "Number of repositioning events the black holes went through. This does "
      "not include the number of reposition events accumulated by any merged "
      "black holes.");

  list[24] = io_make_output_field(
      "NumberOfRepositionAttempts", INT, 1, UNIT_CONV_NO_UNITS, 0.f, bparts,
      number_of_reposition_attempts,
      "Number of time steps in which the black holes had an eligible particle "
      "to reposition to. They may or may not have ended up moving there, "
      "depending on their subgrid mass and on whether these particles were at "
      "a lower or higher potential than the black holes themselves. It does "
      "not include attempted repositioning events accumulated by any merged "
      "black holes.");

  list[25] = io_make_output_field(
      "NumberOfTimeSteps", INT, 1, UNIT_CONV_NO_UNITS, 0.f, bparts,
      number_of_time_steps,
      "Total number of time steps at which the black holes were active.");

  list[26] = io_make_output_field(
      "ViscosityFactors", FLOAT, 1, UNIT_CONV_NO_UNITS, 0.f, bparts, f_visc,
      "Multiplicative factors by which the Bondi-Hoyle-Lyttleton accretion "
      "rates have been suppressed by the Rosas-Guevara et al. (2015) "
      "accretion disc model.");

  list[27] = io_make_output_field(
<<<<<<< HEAD
      "AccretionBoostFactors", FLOAT, 1, UNIT_CONV_NO_UNITS, 0.f, bparts,
      accretion_boost_factor,
      "Multiplicative factors by which the Bondi-Hoyle-Lyttleton accretion "
      "rates have been increased by the density-dependent Booth & Schaye "
      "(2009) accretion model.");

  list[28] = io_make_output_field(
      "GasMetallicities", FLOAT, 1, UNIT_CONV_NO_UNITS, 0.f, bparts,
      gas_metal_mass_fraction,
      "Metal mass fraction of the gas around the black holes.");

=======
      "AccretedAngularMomenta", FLOAT, 3, UNIT_CONV_ANGULAR_MOMENTUM, 0.f,
      bparts, accreted_angular_momentum,
      "Physical angular momenta that the black holes have accumulated through "
      "subgrid accretion.");

  list[28] = io_make_output_field(
      "CumulativeHeatingProbabilities", FLOAT, 1, UNIT_CONV_NO_UNITS, 0.f,
      bparts, cumulative_target_prob,
      "Cumulative (ideal) probability of the black holes heating any one of "
      "their gas neighbour particles. This can be combined with "
      "NumberOfTimeSteps to find the average heating probability between two "
      "outputs.");

  list[29] = io_make_output_field(
      "CumulativeActualHeatingProbabilities", FLOAT, 1, UNIT_CONV_NO_UNITS, 0.f,
      bparts, cumulative_actual_prob,
      "Cumulative (actual) probability of the black holes heating any one of "
      "their gas neighbour particles, accounting for the maximum allowed "
      "probability. This can be combined with NumberOfTimeSteps to find the "
      "average heating probability between two outputs.");

  list[30] = io_make_output_field(
      "HeatingProbabilities", FLOAT, 1, UNIT_CONV_NO_UNITS, 0.f,
      bparts, target_heating_prob,
      "Instantaneous (ideal) probability of the black holes heating any one of "
      "their gas neighbour particles. The actual probability might be lower if "
      "this exceeds the maximum allowed probability.");

  list[31] = io_make_output_field(
      "NumberOfGasNeighbours", INT, 1, UNIT_CONV_NO_UNITS, 0.f, bparts,
      num_ngbs,
      "Integer number of gas neighbour particles within the black hole "
      "kernels.");
>>>>>>> 15c6bf00


#ifdef DEBUG_INTERACTIONS_BLACK_HOLES

  list += *num_fields;
  *num_fields += 4;

  list[0] = io_make_output_field("Num_ngb_density", INT, 1, UNIT_CONV_NO_UNITS,
                                 bparts, num_ngb_density);
  list[1] = io_make_output_field("Num_ngb_force", INT, 1, UNIT_CONV_NO_UNITS,
                                 bparts, num_ngb_force);
  list[2] = io_make_output_field("Ids_ngb_density", LONGLONG,
                                 MAX_NUM_OF_NEIGHBOURS_BLACK_HOLES,
                                 UNIT_CONV_NO_UNITS, bparts, ids_ngbs_density);
  list[3] = io_make_output_field("Ids_ngb_force", LONGLONG,
                                 MAX_NUM_OF_NEIGHBOURS_BLACK_HOLES,
                                 UNIT_CONV_NO_UNITS, bparts, ids_ngbs_force);
#endif
}

#endif /* SWIFT_EAGLE_BLACK_HOLES_IO_H */<|MERGE_RESOLUTION|>--- conflicted
+++ resolved
@@ -139,11 +139,7 @@
                                                int with_cosmology) {
 
   /* Say how much we want to write */
-<<<<<<< HEAD
-  *num_fields = 29;
-=======
-  *num_fields = 32;
->>>>>>> 15c6bf00
+  *num_fields = 34;
 
   /* List what we want to write */
   list[0] = io_make_output_field_convert_bpart(
@@ -323,19 +319,6 @@
       "accretion disc model.");
 
   list[27] = io_make_output_field(
-<<<<<<< HEAD
-      "AccretionBoostFactors", FLOAT, 1, UNIT_CONV_NO_UNITS, 0.f, bparts,
-      accretion_boost_factor,
-      "Multiplicative factors by which the Bondi-Hoyle-Lyttleton accretion "
-      "rates have been increased by the density-dependent Booth & Schaye "
-      "(2009) accretion model.");
-
-  list[28] = io_make_output_field(
-      "GasMetallicities", FLOAT, 1, UNIT_CONV_NO_UNITS, 0.f, bparts,
-      gas_metal_mass_fraction,
-      "Metal mass fraction of the gas around the black holes.");
-
-=======
       "AccretedAngularMomenta", FLOAT, 3, UNIT_CONV_ANGULAR_MOMENTUM, 0.f,
       bparts, accreted_angular_momentum,
       "Physical angular momenta that the black holes have accumulated through "
@@ -369,7 +352,20 @@
       num_ngbs,
       "Integer number of gas neighbour particles within the black hole "
       "kernels.");
->>>>>>> 15c6bf00
+
+
+  list[32] = io_make_output_field(
+      "AccretionBoostFactors", FLOAT, 1, UNIT_CONV_NO_UNITS, 0.f, bparts,
+      accretion_boost_factor,
+      "Multiplicative factors by which the Bondi-Hoyle-Lyttleton accretion "
+      "rates have been increased by the density-dependent Booth & Schaye "
+      "(2009) accretion model.");
+
+  list[33] = io_make_output_field(
+      "GasMetallicities", FLOAT, 1, UNIT_CONV_NO_UNITS, 0.f, bparts,
+      gas_metal_mass_fraction,
+      "Metal mass fraction of the gas around the black holes.");
+
 
 
 #ifdef DEBUG_INTERACTIONS_BLACK_HOLES
