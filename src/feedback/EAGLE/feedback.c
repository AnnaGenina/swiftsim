--- conflicted
+++ resolved
@@ -690,26 +690,20 @@
  * masses).
  * @param max_dying_mass_Msun Maximal star mass dying this step (in solar
  * masses).
-<<<<<<< HEAD
  * @param birth_sf_threshold The SF density threshold at the star's birth
  * (in internal units, already corrected for hydrogen fraction).
  * @param h_pkpc_inv The inverse of the star particle's smoothing length
  * (in proper kpc).
-=======
  * @param ti_begin Integer time value at the beginning of timestep
->>>>>>> 37240d69
  */
 INLINE static void compute_SNII_feedback(
     struct spart* sp, const double star_age, const double dt,
     const int ngb_gas_N, const float ngb_gas_mass, const double ngb_nH_cgs,
     const double ngb_Z, const struct feedback_props* feedback_props,
     const double min_dying_mass_Msun, const double max_dying_mass_Msun,
-<<<<<<< HEAD
+    const integertime_t ti_begin,
     const double birth_sf_threshold, const double h_pkpc_inv,
     const double G_Newton, const double ngb_SFR, const double ngb_rho) {
-=======
-    const integertime_t ti_begin) {
->>>>>>> 37240d69
 
   /* Are we sampling the delay function or using a fixed delay? */
   const int SNII_sampled_delay = feedback_props->SNII_sampled_delay;
@@ -1418,7 +1412,6 @@
 
   /* Compute properties of the stochastic SNII feedback model. */
   if (feedback_props->with_SNII_feedback) {
-<<<<<<< HEAD
     const double birth_sf_threshold = star_formation_threshold(
         Z, starform_props, phys_const) / hydro_props->hydrogen_mass_fraction;
     const double h_pkpc_inv = phys_const->const_parsec * 1e3 * cosmo->a_inv /
@@ -1427,13 +1420,9 @@
     compute_SNII_feedback(sp, age, dt, ngb_gas_mass, num_gas_ngbs,
                           ngb_gas_phys_nH_cgs, ngb_gas_Z, feedback_props,
                           min_dying_mass_Msun, max_dying_mass_Msun,
+                          ti_begin,
                           birth_sf_threshold, h_pkpc_inv, G_Newton,
                           ngb_gas_SFR, ngb_gas_rho);
-=======
-    compute_SNII_feedback(sp, age, dt, ngb_Number, ngb_gas_mass,
-                          ngb_gas_phys_nH_cgs, ngb_gas_Z, feedback_props,
-                          min_dying_mass_Msun, max_dying_mass_Msun, ti_begin);
->>>>>>> 37240d69
   }
 
   /* Integration interval is zero - this can happen if minimum and maximum
