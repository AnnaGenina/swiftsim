--- conflicted
+++ resolved
@@ -30,14 +30,10 @@
   /* Velocity at the last full step. */
   float v_full[3];
 
-<<<<<<< HEAD
   /* Additional data used to record cooling information */
   struct cooling_xpart_data cooling_data;
 
-} __attribute__((aligned(xpart_align)));
-=======
 } SWIFT_STRUCT_ALIGN;
->>>>>>> e65279ac
 
 /* Data of a single particle. */
 struct part {
@@ -207,10 +203,4 @@
   /* Associated gravitas. */
   struct gpart *gpart;
 
-<<<<<<< HEAD
-} __attribute__((aligned(part_align)));
-
-#endif /* SWIFT_GIZMO_HYDRO_PART_H */
-=======
-} SWIFT_STRUCT_ALIGN;
->>>>>>> e65279ac
+} __attribute__((aligned(part_align)));