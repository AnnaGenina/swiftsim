--- conflicted
+++ resolved
@@ -349,6 +349,7 @@
       s->cells[k].gcount = 0;
       s->cells[k].init = NULL;
       s->cells[k].ghost = NULL;
+      s->cells[k].drift = NULL;
       s->cells[k].kick = NULL;
       s->cells[k].super = &s->cells[k];
     }
@@ -1219,7 +1220,6 @@
  *        too many particles.
  */
 
-<<<<<<< HEAD
 void space_split_mapper(void *map_data, int num_elements, void *extra_data) {
 
   /* Unpack the inputs. */
@@ -1271,68 +1271,6 @@
         temp->nodeID = c->nodeID;
         temp->parent = c;
         c->progeny[k] = temp;
-=======
-void space_do_split(struct space *s, struct cell *c) {
-
-  const int count = c->count;
-  const int gcount = c->gcount;
-  int maxdepth = 0;
-  float h_max = 0.0f;
-  int ti_end_min = max_nr_timesteps, ti_end_max = 0;
-  struct cell *temp;
-  struct part *parts = c->parts;
-  struct gpart *gparts = c->gparts;
-  struct xpart *xparts = c->xparts;
-
-  /* Check the depth. */
-  if (c->depth > s->maxdepth) s->maxdepth = c->depth;
-
-  /* Split or let it be? */
-  if (count > space_splitsize || gcount > space_splitsize) {
-
-    /* No longer just a leaf. */
-    c->split = 1;
-
-    /* Create the cell's progeny. */
-    for (int k = 0; k < 8; k++) {
-      temp = space_getcell(s);
-      temp->count = 0;
-      temp->gcount = 0;
-      temp->loc[0] = c->loc[0];
-      temp->loc[1] = c->loc[1];
-      temp->loc[2] = c->loc[2];
-      temp->h[0] = c->h[0] / 2;
-      temp->h[1] = c->h[1] / 2;
-      temp->h[2] = c->h[2] / 2;
-      temp->dmin = c->dmin / 2;
-      if (k & 4) temp->loc[0] += temp->h[0];
-      if (k & 2) temp->loc[1] += temp->h[1];
-      if (k & 1) temp->loc[2] += temp->h[2];
-      temp->depth = c->depth + 1;
-      temp->split = 0;
-      temp->h_max = 0.0;
-      temp->dx_max = 0.f;
-      temp->nodeID = c->nodeID;
-      temp->parent = c;
-      c->progeny[k] = temp;
-    }
-
-    /* Split the cell data. */
-    cell_split(c, c->parts - s->parts);
-
-    /* Remove any progeny with zero parts. */
-    for (int k = 0; k < 8; k++)
-      if (c->progeny[k]->count == 0 && c->progeny[k]->gcount == 0) {
-        space_recycle(s, c->progeny[k]);
-        c->progeny[k] = NULL;
-      } else {
-        space_do_split(s, c->progeny[k]);
-        h_max = fmaxf(h_max, c->progeny[k]->h_max);
-        ti_end_min = min(ti_end_min, c->progeny[k]->ti_end_min);
-        ti_end_max = max(ti_end_max, c->progeny[k]->ti_end_max);
-        if (c->progeny[k]->maxdepth > maxdepth)
-          maxdepth = c->progeny[k]->maxdepth;
->>>>>>> 091a434f
       }
 
       /* Split the cell data. */
