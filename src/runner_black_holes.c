/*******************************************************************************
 * This file is part of SWIFT.
 * Copyright (c) 2012 Pedro Gonnet (pedro.gonnet@durham.ac.uk)
 *                    Matthieu Schaller (matthieu.schaller@durham.ac.uk)
 *               2015 Peter W. Draper (p.w.draper@durham.ac.uk)
 *
 * This program is free software: you can redistribute it and/or modify
 * it under the terms of the GNU Lesser General Public License as published
 * by the Free Software Foundation, either version 3 of the License, or
 * (at your option) any later version.
 *
 * This program is distributed in the hope that it will be useful,
 * but WITHOUT ANY WARRANTY; without even the implied warranty of
 * MERCHANTABILITY or FITNESS FOR A PARTICULAR PURPOSE.  See the
 * GNU General Public License for more details.
 *
 * You should have received a copy of the GNU Lesser General Public License
 * along with this program.  If not, see <http://www.gnu.org/licenses/>.
 *
 ******************************************************************************/

/* Config parameters. */
#include "../config.h"

/* This object's header. */
#include "runner.h"

/* Local headers. */
#include "active.h"
#include "black_holes.h"
#include "cell.h"
#include "engine.h"
#include "timers.h"

/**
 * @brief Process all the gas particles in a cell that have been flagged for
 * swallowing by a black hole.
 *
 * This is done by recursing down to the leaf-level and skipping the sub-cells
 * that have not been drifted as they would not have any particles with
 * swallowing flag. We then loop over the particles with a flag and look into
 * the space-wide list of black holes for the particle with the corresponding
 * ID. If found, the BH swallows the gas particle and the gas particle is
 * removed. If the cell is local, we may be looking for a foreign BH, in which
 * case, we do not update the BH (that will be done on its node) but just remove
 * the gas particle.
 *
 * @param r The thread #runner.
 * @param c The #cell.
 * @param timer Are we timing this?
 */
void runner_do_gas_swallow(struct runner *r, struct cell *c, int timer) {

  struct engine *e = r->e;
  struct space *s = e->s;
  const struct black_holes_props *props = e->black_holes_properties;
  const int use_nibbling = props->use_nibbling;

  struct bpart *bparts = s->bparts;
  const size_t nr_bpart = s->nr_bparts;
#ifdef WITH_MPI
  struct bpart *bparts_foreign = s->bparts_foreign;
  const size_t nr_bparts_foreign = s->nr_bparts_foreign;
#endif

  struct part *parts = c->hydro.parts;
  struct xpart *xparts = c->hydro.xparts;

<<<<<<< HEAD
  const struct black_holes_props *props = e->black_holes_properties;
=======
  /* Nothing to do here if the cell is foreign and we are nibbling */
  if (c->nodeID != e->nodeID && use_nibbling) {
    return;
  }
>>>>>>> ba201ba2

  /* Early abort?
   * (We only want cells for which we drifted the gas as these are
   * the only ones that could have gas particles that have been flagged
   * for swallowing) */
  if (c->hydro.count == 0 || c->hydro.ti_old_part != e->ti_current) {
    return;
  }

  /* Loop over the progeny ? */
  if (c->split) {
    for (int k = 0; k < 8; k++) {
      if (c->progeny[k] != NULL) {
        struct cell *restrict cp = c->progeny[k];

        runner_do_gas_swallow(r, cp, 0);
      }
    }
  } else {

    /* Loop over all the gas particles in the cell
     * Note that the cell (and hence the parts) may be local or foreign. */
    const size_t nr_parts = c->hydro.count;
    for (size_t k = 0; k < nr_parts; k++) {

      /* Get a handle on the part. */
      struct part *const p = &parts[k];
      struct xpart *const xp = &xparts[k];

      /* Ignore inhibited particles (they have already been removed!) */
      if (part_is_inhibited(p, e)) continue;

      /* Update mass of associated gpart, to reflect potential changes from
       * nibbling. In this case, we are already done. */
<<<<<<< HEAD
      if (props->use_nibbling) {
        p->gpart->mass = p->mass;
=======
      if (use_nibbling) {
        p->gpart->mass = hydro_get_mass(p);
>>>>>>> ba201ba2
        continue;
      }

      /* Get the ID of the black holes that will swallow this part */
      const long long swallow_id =
          black_holes_get_part_swallow_id(&p->black_holes_data);

      /* Has this particle been flagged for swallowing? */
      if (swallow_id >= 0) {

#ifdef SWIFT_DEBUG_CHECKS
        if (p->ti_drift != e->ti_current)
          error("Trying to swallow an un-drifted particle.");
#endif

        /* ID of the BH swallowing this particle */
        const long long BH_id = swallow_id;

        /* Have we found this particle's BH already? */
        int found = 0;

        /* Let's look for the hungry black hole in the local list */
        for (size_t i = 0; i < nr_bpart; ++i) {

          /* Get a handle on the bpart. */
          struct bpart *bp = &bparts[i];

          if (bp->id == BH_id) {

            /* Lock the space as we are going to work directly on the bpart list
             */
            lock_lock(&s->lock);

            /* Swallow the gas particle (i.e. update the BH properties) */
            black_holes_swallow_part(bp, p, xp, e->cosmology);

            /* Release the space as we are done updating the bpart */
            if (lock_unlock(&s->lock) != 0)
              error("Failed to unlock the space.");

            /* If the gas particle is local, remove it */
            if (c->nodeID == e->nodeID) {

              message("BH %lld removing gas particle %lld", bp->id, p->id);

              lock_lock(&e->s->lock);

              /* Re-check that the particle has not been removed
               * by another thread before we do the deed. */
              if (!part_is_inhibited(p, e)) {

                /* Finally, remove the gas particle from the system
                 * Recall that the gpart associated with it is also removed
                 * at the same time. */
                cell_remove_part(e, c, p, xp);
              }

              if (lock_unlock(&e->s->lock) != 0)
                error("Failed to unlock the space!");
            }

            /* In any case, prevent the particle from being re-swallowed */
            black_holes_mark_part_as_swallowed(&p->black_holes_data);

            found = 1;
            break;
          }

        } /* Loop over local BHs */

#ifdef WITH_MPI

        /* We could also be in the case of a local gas particle being
         * swallowed by a foreign BH. In this case, we won't update the
         * BH but just remove the particle from the local list. */
        if (c->nodeID == e->nodeID && !found) {

          /* Let's look for the foreign hungry black hole */
          for (size_t i = 0; i < nr_bparts_foreign; ++i) {

            /* Get a handle on the bpart. */
            struct bpart *bp = &bparts_foreign[i];

            if (bp->id == BH_id) {

              message("BH %lld removing gas particle %lld (foreign BH case)",
                      bp->id, p->id);

              lock_lock(&e->s->lock);

              /* Re-check that the particle has not been removed
               * by another thread before we do the deed. */
              if (!part_is_inhibited(p, e)) {

                /* Finally, remove the gas particle from the system */
                cell_remove_part(e, c, p, xp);
              }

              if (lock_unlock(&e->s->lock) != 0)
                error("Failed to unlock the space!");

              found = 1;
              break;
            }
          } /* Loop over foreign BHs */
        }   /* Is the cell local? */
#endif

        /* If we have a local particle, we must have found the BH in one
         * of our list of black holes. */
        if (c->nodeID == e->nodeID && !found) {
          error("Gas particle %lld could not find BH %lld to be swallowed",
                p->id, swallow_id);
        }
      } /* Part was flagged for swallowing */
    }   /* Loop over the parts */
  }     /* Cell is not split */
}

/**
 * @brief Processing of gas particles to swallow - self task case.
 *
 * @param r The thread #runner.
 * @param c The #cell.
 * @param timer Are we timing this?
 */
void runner_do_gas_swallow_self(struct runner *r, struct cell *c, int timer) {

#ifdef SWIFT_DEBUG_CHECKS
  if (c->nodeID != r->e->nodeID) error("Running self task on foreign node");
  if (!cell_is_active_black_holes(c, r->e))
    error("Running self task on inactive cell");
#endif

  runner_do_gas_swallow(r, c, timer);
}

/**
 * @brief Processing of gas particles to swallow - pair task case.
 *
 * @param r The thread #runner.
 * @param ci First #cell.
 * @param cj Second #cell.
 * @param timer Are we timing this?
 */
void runner_do_gas_swallow_pair(struct runner *r, struct cell *ci,
                                struct cell *cj, int timer) {

  const struct engine *e = r->e;

#ifdef SWIFT_DEBUG_CHECKS
  if (ci->nodeID != e->nodeID && cj->nodeID != e->nodeID)
    error("Running pair task on foreign node");
#endif

  /* Run the swallowing loop only in the cell that is the neighbour of the
   * active BH */
  if (cell_is_active_black_holes(cj, e)) runner_do_gas_swallow(r, ci, timer);
  if (cell_is_active_black_holes(ci, e)) runner_do_gas_swallow(r, cj, timer);
}

/**
 * @brief Process all the BH particles in a cell that have been flagged for
 * swallowing by a black hole.
 *
 * This is done by recursing down to the leaf-level and skipping the sub-cells
 * that have not been drifted as they would not have any particles with
 * swallowing flag. We then loop over the particles with a flag and look into
 * the space-wide list of black holes for the particle with the corresponding
 * ID. If found, the BH swallows the BH particle and the BH particle is
 * removed. If the cell is local, we may be looking for a foreign BH, in which
 * case, we do not update the BH (that will be done on its node) but just remove
 * the BH particle.
 *
 * @param r The thread #runner.
 * @param c The #cell.
 * @param timer Are we timing this?
 */
void runner_do_bh_swallow(struct runner *r, struct cell *c, int timer) {

  struct engine *e = r->e;
  struct space *s = e->s;
  const int with_cosmology = (e->policy & engine_policy_cosmology);
  const struct black_holes_props *props = e->black_holes_properties;
  const int use_nibbling = props->use_nibbling;

  struct bpart *bparts = s->bparts;
  const size_t nr_bpart = s->nr_bparts;
#ifdef WITH_MPI
  struct bpart *bparts_foreign = s->bparts_foreign;
  const size_t nr_bparts_foreign = s->nr_bparts_foreign;
#endif

  struct bpart *cell_bparts = c->black_holes.parts;

  /* Early abort?
   * (We only want cells for which we drifted the BH as these are
   * the only ones that could have BH particles that have been flagged
   * for swallowing) */
  if (c->black_holes.count == 0 ||
      c->black_holes.ti_old_part != e->ti_current) {
    return;
  }

  /* Loop over the progeny ? */
  if (c->split) {
    for (int k = 0; k < 8; k++) {
      if (c->progeny[k] != NULL) {
        struct cell *restrict cp = c->progeny[k];

        runner_do_bh_swallow(r, cp, 0);
      }
    }
  } else {

    /* Loop over all the BH particles in the cell
     * Note that the cell (and hence the bparts) may be local or foreign. */
    const size_t nr_cell_bparts = c->black_holes.count;

    for (size_t k = 0; k < nr_cell_bparts; k++) {

      /* Get a handle on the part. */
      struct bpart *const cell_bp = &cell_bparts[k];

      /* Ignore inhibited particles (they have already been removed!) */
      if (bpart_is_inhibited(cell_bp, e)) continue;

      /* Update mass of associated gpart, to reflect potential changes from
       * nibbling. */
<<<<<<< HEAD
      if (props->use_nibbling) cell_bp->gpart->mass = cell_bp->mass;
=======
      if (use_nibbling && c->nodeID == e->nodeID) {
        cell_bp->gpart->mass = cell_bp->mass;
        cell_bp->gpart->v_full[0] = cell_bp->v[0];
        cell_bp->gpart->v_full[1] = cell_bp->v[1];
        cell_bp->gpart->v_full[2] = cell_bp->v[2];
      }
>>>>>>> ba201ba2

      /* Get the ID of the black holes that will swallow this bpart */
      const long long swallow_id =
          black_holes_get_bpart_swallow_id(&cell_bp->merger_data);

      /* Has this particle been flagged for swallowing? */
      if (swallow_id >= 0) {

#ifdef SWIFT_DEBUG_CHECKS
        if (cell_bp->ti_drift != e->ti_current)
          error("Trying to swallow an un-drifted particle.");
#endif

        /* ID of the BH swallowing this particle */
        const long long BH_id = swallow_id;

        /* Have we found this particle's BH already? */
        int found = 0;

        /* Let's look for the hungry black hole in the local list */
        for (size_t i = 0; i < nr_bpart; ++i) {

          /* Get a handle on the bpart. */
          struct bpart *bp = &bparts[i];

          if (bp->id == BH_id) {

            /* Is the swallowing BH itself flagged for swallowing by
               another BH? */
            if (black_holes_get_bpart_swallow_id(&bp->merger_data) != -1) {

              /* Pretend it was found and abort */
              black_holes_mark_bpart_as_not_swallowed(&cell_bp->merger_data);
              found = 1;
              break;
            }

            /* Lock the space as we are going to work directly on the
             * space's bpart list */
            lock_lock(&s->lock);

            /* Swallow the BH particle (i.e. update the swallowing BH
             * properties with the properties of cell_bp) */
            black_holes_swallow_bpart(bp, cell_bp, e->cosmology, e->time,
                                      with_cosmology, props);

            /* Release the space as we are done updating the bpart */
            if (lock_unlock(&s->lock) != 0)
              error("Failed to unlock the space.");

            message("BH %lld swallowing BH particle %lld", bp->id, cell_bp->id);

            /* If the BH particle is local, remove it */
            if (c->nodeID == e->nodeID) {

              message("BH %lld removing BH particle %lld", bp->id, cell_bp->id);

              /* Finally, remove the BH particle from the system
               * Recall that the gpart associated with it is also removed
               * at the same time. */
              cell_remove_bpart(e, c, cell_bp);
            }

            /* In any case, prevent the particle from being re-swallowed */
            black_holes_mark_bpart_as_merged(&cell_bp->merger_data);

            found = 1;
            break;
          }

        } /* Loop over local BHs */

#ifdef WITH_MPI

        /* We could also be in the case of a local BH particle being
         * swallowed by a foreign BH. In this case, we won't update the
         * foreign BH but just remove the particle from the local list. */
        if (c->nodeID == e->nodeID && !found) {

          /* Let's look for the foreign hungry black hole */
          for (size_t i = 0; i < nr_bparts_foreign; ++i) {

            /* Get a handle on the bpart. */
            struct bpart *bp = &bparts_foreign[i];

            if (bp->id == BH_id) {

              /* Is the swallowing BH itself flagged for swallowing by
                 another BH? */
              if (black_holes_get_bpart_swallow_id(&bp->merger_data) != -1) {

                /* Pretend it was found and abort */
                black_holes_mark_bpart_as_not_swallowed(&cell_bp->merger_data);
                found = 1;
                break;
              }

              message("BH %lld removing BH particle %lld (foreign BH case)",
                      bp->id, cell_bp->id);

              /* Finally, remove the gas particle from the system */
              cell_remove_bpart(e, c, cell_bp);

              found = 1;
              break;
            }
          } /* Loop over foreign BHs */
        }   /* Is the cell local? */
#endif

        /* If we have a local particle, we must have found the BH in one
         * of our list of black holes. */
        if (c->nodeID == e->nodeID && !found) {
          error("BH particle %lld could not find BH %lld to be swallowed",
                cell_bp->id, swallow_id);
        }

      } /* Part was flagged for swallowing */
    }   /* Loop over the parts */
  }     /* Cell is not split */
}

/**
 * @brief Processing of bh particles to swallow - self task case.
 *
 * @param r The thread #runner.
 * @param c The #cell.
 * @param timer Are we timing this?
 */
void runner_do_bh_swallow_self(struct runner *r, struct cell *c, int timer) {

#ifdef SWIFT_DEBUG_CHECKS
  if (c->nodeID != r->e->nodeID) error("Running self task on foreign node");
  if (!cell_is_active_black_holes(c, r->e))
    error("Running self task on inactive cell");
#endif

  runner_do_bh_swallow(r, c, timer);
}

/**
 * @brief Processing of bh particles to swallow - pair task case.
 *
 * @param r The thread #runner.
 * @param ci First #cell.
 * @param cj Second #cell.
 * @param timer Are we timing this?
 */
void runner_do_bh_swallow_pair(struct runner *r, struct cell *ci,
                               struct cell *cj, int timer) {

  const struct engine *e = r->e;

#ifdef SWIFT_DEBUG_CHECKS
  if (ci->nodeID != e->nodeID && cj->nodeID != e->nodeID)
    error("Running pair task on foreign node");
#endif

  /* Run the swallowing loop only in the cell that is the neighbour of the
   * active BH */
  if (cell_is_active_black_holes(cj, e)) runner_do_bh_swallow(r, ci, timer);
  if (cell_is_active_black_holes(ci, e)) runner_do_bh_swallow(r, cj, timer);
}<|MERGE_RESOLUTION|>--- conflicted
+++ resolved
@@ -66,14 +66,10 @@
   struct part *parts = c->hydro.parts;
   struct xpart *xparts = c->hydro.xparts;
 
-<<<<<<< HEAD
-  const struct black_holes_props *props = e->black_holes_properties;
-=======
   /* Nothing to do here if the cell is foreign and we are nibbling */
   if (c->nodeID != e->nodeID && use_nibbling) {
     return;
   }
->>>>>>> ba201ba2
 
   /* Early abort?
    * (We only want cells for which we drifted the gas as these are
@@ -108,13 +104,8 @@
 
       /* Update mass of associated gpart, to reflect potential changes from
        * nibbling. In this case, we are already done. */
-<<<<<<< HEAD
-      if (props->use_nibbling) {
-        p->gpart->mass = p->mass;
-=======
       if (use_nibbling) {
         p->gpart->mass = hydro_get_mass(p);
->>>>>>> ba201ba2
         continue;
       }
 
@@ -344,16 +335,12 @@
 
       /* Update mass of associated gpart, to reflect potential changes from
        * nibbling. */
-<<<<<<< HEAD
-      if (props->use_nibbling) cell_bp->gpart->mass = cell_bp->mass;
-=======
       if (use_nibbling && c->nodeID == e->nodeID) {
         cell_bp->gpart->mass = cell_bp->mass;
         cell_bp->gpart->v_full[0] = cell_bp->v[0];
         cell_bp->gpart->v_full[1] = cell_bp->v[1];
         cell_bp->gpart->v_full[2] = cell_bp->v[2];
       }
->>>>>>> ba201ba2
 
       /* Get the ID of the black holes that will swallow this bpart */
       const long long swallow_id =
