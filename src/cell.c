--- conflicted
+++ resolved
@@ -3681,7 +3681,7 @@
         error("Unlinked spart!");
 
       if (&global_sparts[-gp->id_or_neg_offset] != sp)
-        error("Incorrectly linked spart! sp->created=%d", sp->created);
+        error("Incorrectly linked spart!");
     }
   }
 
@@ -3750,13 +3750,8 @@
   }
 
   /* Are there any extra particles left? */
-<<<<<<< HEAD
-  if (top->stars.count == top->stars.count_total) {
-    // message("We ran out of star particles!");
-=======
   if (top->stars.count == top->stars.count_total - 1) {
     message("We ran out of star particles!");
->>>>>>> 1a20336d
     atomic_inc(&e->forcerebuild);
     return NULL;
   }
