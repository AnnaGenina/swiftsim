--- conflicted
+++ resolved
@@ -68,8 +68,8 @@
     struct task **unlocks_new;
     int *unlock_ind_new;
     const int size_unlocks_new = s->size_unlocks * 2;
-    if ((unlocks_new = (struct task **)malloc(
-             sizeof(struct task *) *size_unlocks_new)) == NULL ||
+    if ((unlocks_new = (struct task **)malloc(sizeof(struct task *) *
+                                              size_unlocks_new)) == NULL ||
         (unlock_ind_new = (int *)malloc(sizeof(int) * size_unlocks_new)) ==
             NULL)
       error("Failed to re-allocate unlocks.");
@@ -110,13 +110,11 @@
                                  void *extra_data) {
 
   /* Static constants. */
-  const static int pts[7][8] = {{-1, 12, 10, 9, 4, 3, 1, 0},
-                                {-1, -1, 11, 10, 5, 4, 2, 1},
-                                {-1, -1, -1, 12, 7, 6, 4, 3},
-                                {-1, -1, -1, -1, 8, 7, 5, 4},
-                                {-1, -1, -1, -1, -1, 12, 10, 9},
-                                {-1, -1, -1, -1, -1, -1, 11, 10},
-                                {-1, -1, -1, -1, -1, -1, -1, 12}};
+  const static int pts[7][8] = {
+      {-1, 12, 10, 9, 4, 3, 1, 0},     {-1, -1, 11, 10, 5, 4, 2, 1},
+      {-1, -1, -1, 12, 7, 6, 4, 3},    {-1, -1, -1, -1, 8, 7, 5, 4},
+      {-1, -1, -1, -1, -1, 12, 10, 9}, {-1, -1, -1, -1, -1, -1, 11, 10},
+      {-1, -1, -1, -1, -1, -1, -1, 12}};
   const static float sid_scale[13] = {0.1897, 0.4025, 0.1897, 0.4025, 0.5788,
                                       0.4025, 0.1897, 0.4025, 0.1897, 0.4025,
                                       0.5788, 0.4025, 0.5788};
@@ -145,27 +143,8 @@
         break;
       }
 
-<<<<<<< HEAD
       /* Self-interaction? */
       if (t->type == task_type_self) {
-=======
-      /* Is this cell even split? */
-      if (ci->split) {
-
-        /* Make a sub? */
-        if (scheduler_dosub && ci->count < space_subsize / ci->count) {
-
-          /* convert to a self-subtask. */
-          t->type = task_type_sub_self;
-
-        }
-
-        /* Otherwise, make tasks explicitly. */
-        else {
-
-          /* Take a step back (we're going to recycle the current task)... */
-          redo = 1;
->>>>>>> 35b13d49
 
         /* Get a handle on the cell involved. */
         struct cell *ci = t->ci;
@@ -183,18 +162,13 @@
           if (scheduler_dosub && ci->count < space_subsize / ci->count) {
 
             /* convert to a self-subtask. */
-            t->type = task_type_sub;
+            t->type = task_type_sub_self;
 
             /* Otherwise, make tasks explicitly. */
           } else {
 
-<<<<<<< HEAD
             /* Take a step back (we're going to recycle the current task)... */
             redo = 1;
-=======
-          /* Make this task a sub task. */
-          t->type = task_type_sub_pair;
->>>>>>> 35b13d49
 
             /* Add the self tasks. */
             int first_child = 0;
@@ -229,7 +203,6 @@
         const double hi = ci->dmin;
         const double hj = cj->dmin;
 
-<<<<<<< HEAD
         /* Foreign task? */
         if (ci->nodeID != s->nodeID && cj->nodeID != s->nodeID) {
           t->skip = 1;
@@ -252,7 +225,7 @@
               sid != 0 && sid != 2 && sid != 6 && sid != 8) {
 
             /* Make this task a sub task. */
-            t->type = task_type_sub;
+            t->type = task_type_sub_pair;
 
             /* Otherwise, split it. */
           } else {
@@ -663,9 +636,6 @@
   /* Call the mapper on each current task. */
   threadpool_map(s->threadpool, scheduler_splittasks_mapper, s->tasks,
                  s->nr_tasks, sizeof(struct task), 1000, s);
-=======
-  } /* loop over all tasks. */
->>>>>>> 35b13d49
 }
 
 /**
@@ -822,7 +792,8 @@
   const int nr_tasks = s->nr_tasks;
 
   /* Run through the tasks and get all the waits right. */
-  /* threadpool_map(s->threadpool, scheduler_simple_rewait_mapper, tasks, nr_tasks,
+  /* threadpool_map(s->threadpool, scheduler_simple_rewait_mapper, tasks,
+     nr_tasks,
                  sizeof(struct task), 1000, NULL); */
   for (int i = 0; i < nr_tasks; i++) {
     struct task *t = &tasks[i];
@@ -870,16 +841,10 @@
 
 #ifdef SWIFT_DEBUG_CHECKS
   /* Verify that the tasks were ranked correctly. */
-<<<<<<< HEAD
-  /* for (int k = 1; k < s->nr_tasks; k++)
-    if (tasks[tid[k - 1]].rank > tasks[tid[k - 1]].rank)
-      error("Task ranking failed."); */
-=======
   for (int k = 1; k < s->nr_tasks; k++)
     if (tasks[tid[k - 1]].rank > tasks[tid[k - 1]].rank)
       error("Task ranking failed.");
 #endif
->>>>>>> 35b13d49
 }
 
 /**
@@ -899,7 +864,8 @@
     if (s->tasks_ind != NULL) free(s->tasks_ind);
 
     /* Allocate the new lists. */
-    if ((s->tasks = (struct task *)malloc(sizeof(struct task) *size)) == NULL ||
+    if ((s->tasks = (struct task *)malloc(sizeof(struct task) * size)) ==
+            NULL ||
         (s->tasks_ind = (int *)malloc(sizeof(int) * size)) == NULL)
       error("Failed to allocate task lists.");
   }
@@ -1394,7 +1360,7 @@
 
   /* Init the unlocks. */
   if ((s->unlocks = (struct task **)malloc(
-           sizeof(struct task *) *scheduler_init_nr_unlocks)) == NULL ||
+           sizeof(struct task *) * scheduler_init_nr_unlocks)) == NULL ||
       (s->unlock_ind =
            (int *)malloc(sizeof(int) * scheduler_init_nr_unlocks)) == NULL)
     error("Failed to allocate unlocks.");
