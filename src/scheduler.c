--- conflicted
+++ resolved
@@ -1189,18 +1189,14 @@
     for (int j = 0; j < t->nr_unlock_tasks; j++)
       if (t->unlock_tasks[j]->weight > t->weight)
         t->weight = t->unlock_tasks[j]->weight;
-<<<<<<< HEAD
-    int cost = 0;
+    float cost = 0;
     int partcost = 1;
-=======
-    float cost = 0;
 
     const float count_i = (t->ci != NULL) ? t->ci->count : 0.f;
     const float count_j = (t->cj != NULL) ? t->cj->count : 0.f;
     const float gcount_i = (t->ci != NULL) ? t->ci->gcount : 0.f;
     const float gcount_j = (t->cj != NULL) ? t->cj->gcount : 0.f;
 
->>>>>>> e95331dd
     switch (t->type) {
       case task_type_sort:
         cost = wscale * intrinsics_popcount(t->flags) * count_i *
@@ -1281,26 +1277,16 @@
         cost = wscale * count_i + wscale * gcount_i;
         break;
       case task_type_send:
-<<<<<<< HEAD
         partcost = 0;
-        if (t->ci->count < 1e5)
-          cost = 10.f * (wscale * t->ci->count) * t->ci->count;
-=======
         if (count_i < 1e5)
           cost = 10.f * (wscale * count_i) * count_i;
->>>>>>> e95331dd
         else
           cost = 2e9;
         break;
       case task_type_recv:
-<<<<<<< HEAD
         partcost = 0;
-        if (t->ci->count < 1e5)
-          cost = 5.f * (wscale * t->ci->count) * t->ci->count;
-=======
         if (count_i < 1e5)
           cost = 5.f * (wscale * count_i) * count_i;
->>>>>>> e95331dd
         else
           cost = 1e9;
         break;
@@ -1308,17 +1294,11 @@
         cost = 0;
         break;
     }
-<<<<<<< HEAD
-#if defined(WITH_MPI) && defined(HAVE_PARMETIS)
-    if (partcost) t->cost = cost;
-=======
-
-/* Note if the cost is > 1e9 we cap it as we don't
-   care. That's large compared to other possible
-   costs.  */
+
+    /* Note if the cost is > 1e9 we cap it as we don't care. That's large
+     * compared to other possible costs.  */
 #if defined(WITH_MPI) && defined(HAVE_METIS)
-    t->cost = (cost < 1e9) ? cost : 1e9;
->>>>>>> e95331dd
+    if (partcost) t->cost = (cost < 1e9) ? cost : 1e9;
 #endif
     t->weight += (cost < 1e9) ? cost : 1e9;
   }
