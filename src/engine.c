--- conflicted
+++ resolved
@@ -2509,80 +2509,6 @@
 
   const ticks tic = getticks();
 
-<<<<<<< HEAD
-  double e_kin = 0.0, e_int = 0.0, e_pot_self = 0.0, e_pot_ext = 0.0 ,e_rad = 0.0;
-  double entropy = 0.0, mass = 0.0;
-  double mom[3] = {0.0, 0.0, 0.0}, ang_mom[3] = {0.0, 0.0, 0.0};
-
-  /* Collect the cell data. */
-  for (int k = 0; k < s->nr_cells; k++)
-    if (s->cells_top[k].nodeID == e->nodeID) {
-      struct cell *c = &s->cells_top[k];
-      mass += c->mass;
-      e_kin += c->e_kin;
-      e_int += c->e_int;
-      e_pot_self += c->e_pot_self;
-      e_pot_ext += c->e_pot_ext;
-      e_rad += c->e_rad;
-      entropy += c->entropy;
-      mom[0] += c->mom[0];
-      mom[1] += c->mom[1];
-      mom[2] += c->mom[2];
-      ang_mom[0] += c->ang_mom[0];
-      ang_mom[1] += c->ang_mom[1];
-      ang_mom[2] += c->ang_mom[2];
-    }
-
-/* Aggregate the data from the different nodes. */
-#ifdef WITH_MPI
-  {
-    double in[13] = {0., 0., 0., 0., 0., 0., 0., 0., 0., 0., 0., 0.};
-    double out[13];
-    out[0] = e_kin;
-    out[1] = e_int;
-    out[2] = e_pot_self;
-    out[3] = e_pot_ext;
-    out[4] = e_rad;
-    out[5] = mom[0];
-    out[6] = mom[1];
-    out[7] = mom[2];
-    out[8] = ang_mom[0];
-    out[9] = ang_mom[1];
-    out[10] = ang_mom[2];
-    out[11] = mass;
-    out[12] = entropy;
-    if (MPI_Reduce(out, in, 11, MPI_DOUBLE, MPI_SUM, 0, MPI_COMM_WORLD) !=
-        MPI_SUCCESS)
-      error("Failed to aggregate stats.");
-    e_kin = out[0];
-    e_int = out[1];
-    e_pot_self = out[2];
-    e_pot_ext = out[3];
-    e_rad = out[4];
-    mom[0] = out[5];
-    mom[1] = out[6];
-    mom[2] = out[7];
-    ang_mom[0] = out[8];
-    ang_mom[1] = out[9];
-    ang_mom[2] = out[10];
-    mass = out[11];
-    entropy = out[12];
-  }
-#endif
-
-  const double e_pot = e_pot_self + e_pot_ext;
-  const double e_tot = e_kin + e_int + e_pot;
-
-  /* Print info */
-  if (e->nodeID == 0) {
-    fprintf(e->file_stats,
-            " %14e %14e %14e %14e %14e %14e %14e %14e %14e %14e %14e %14e %14e "
-            "%14e %14e %14e\n",
-            e->time, mass, e_tot, e_kin, e_int, e_pot, e_pot_self, e_pot_ext, e_rad, entropy, mom[0],
-            mom[1], mom[2], ang_mom[0], ang_mom[1], ang_mom[2]);
-    fflush(e->file_stats);
-  }
-=======
   struct statistics stats;
   stats_init(&stats);
 
@@ -2604,7 +2530,6 @@
   /* Print info */
   if (e->nodeID == 0)
     stats_print_to_file(e->file_stats, &global_stats, e->time);
->>>>>>> 4128aff0
 
   if (e->verbose)
     message("took %.3f %s.", clocks_from_ticks(getticks() - tic),
