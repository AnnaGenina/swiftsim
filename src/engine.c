--- conflicted
+++ resolved
@@ -2341,20 +2341,14 @@
  * @param verbose Is this #engine talkative ?
  */
 
-<<<<<<< HEAD
-void engine_init(struct engine *e, struct space *s, float dt, int nr_threads,
-                 int nr_queues, int nr_nodes, int nodeID, int policy,
-                 float timeBegin, float timeEnd, float dt_min, float dt_max,
-                 int verbose, const struct phys_const *physical_constants,
-                 const struct external_potential *potential) {
-=======
 void engine_init(struct engine *e, struct space *s,
                  const struct swift_params *params, int nr_nodes, int nodeID,
-                 int policy, int verbose) {
+                 int policy, int verbose, 
+                 const struct phys_const *physical_constants,
+                 const struct external_potential *potential) {
 
   /* Clean-up everything */
   bzero(e, sizeof(struct engine));
->>>>>>> 93ce6618
 
   /* Store the values. */
   e->s = s;
