--- conflicted
+++ resolved
@@ -6490,14 +6490,9 @@
 void engine_fof(struct engine *e, const int dump_results,
                 const int seed_black_holes) {
 
-<<<<<<< HEAD
-  MPI_Barrier(MPI_COMM_WORLD);
-  
-=======
 #ifdef WITH_MPI
   MPI_Barrier(MPI_COMM_WORLD);
 #endif
->>>>>>> 4c00b54b
   ticks tic = getticks();
 
   /* Compute number of DM particles */
@@ -6509,11 +6504,7 @@
   fof_allocate(e->s, total_nr_dmparts, e->fof_properties);
 
   message("FOF allocate (FOF SCALING) took: %.3f %s.",
-<<<<<<< HEAD
-      clocks_from_ticks(getticks() - tic), clocks_getunit());
-=======
           clocks_from_ticks(getticks() - tic), clocks_getunit());
->>>>>>> 4c00b54b
 
   /* Make FOF tasks */
   engine_make_fof_tasks(e);
@@ -6522,26 +6513,16 @@
   engine_activate_fof_tasks(e);
 
   ticks tic_local_fof = getticks();
-<<<<<<< HEAD
-  
-=======
-
->>>>>>> 4c00b54b
+
   /* Perform local FOF tasks. */
   engine_launch(e);
 
   message("Local FOF search (tasks FOF SCALING) took: %.3f %s.",
-<<<<<<< HEAD
-      clocks_from_ticks(getticks() - tic_local_fof), clocks_getunit());
-
-  message("FOF allocate + task creation + local search (FOF SCALING) took: %.3f %s.",
-=======
           clocks_from_ticks(getticks() - tic_local_fof), clocks_getunit());
 
   message(
       "FOF allocate + task creation + local search (FOF SCALING) took: %.3f "
       "%s.",
->>>>>>> 4c00b54b
       clocks_from_ticks(getticks() - tic), clocks_getunit());
 
   /* Perform FOF search over foreign particles and
@@ -6559,12 +6540,6 @@
   /* ... and find the next FOF time */
   if (seed_black_holes) engine_compute_next_fof_time(e);
 
-<<<<<<< HEAD
-  MPI_Barrier(MPI_COMM_WORLD);
-
-  message("Complete FOF search took: %.3f %s.",
-      clocks_from_ticks(getticks() - tic), clocks_getunit());
-=======
 #ifdef WITH_MPI
   MPI_Barrier(MPI_COMM_WORLD);
 #endif
@@ -6572,5 +6547,4 @@
   if (engine_rank == 0)
     message("Complete FOF search took: %.3f %s.",
             clocks_from_ticks(getticks() - tic), clocks_getunit());
->>>>>>> 4c00b54b
 }