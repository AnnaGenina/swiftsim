--- conflicted
+++ resolved
@@ -74,10 +74,7 @@
   const int with_timestep_limiter = e->policy & engine_policy_timestep_limiter;
   const int with_timestep_sync = e->policy & engine_policy_timestep_sync;
   const int with_star_formation = e->policy & engine_policy_star_formation;
-<<<<<<< HEAD
-=======
   const int with_feedback = e->policy & engine_policy_feedback;
->>>>>>> 55ce5d4b
 
   for (int ind = 0; ind < num_elements; ind++) {
     /* Get basic task information */
@@ -274,13 +271,8 @@
       /* Local pointers. */
       struct cell *ci = t->ci;
       struct cell *cj = t->cj;
-#ifdef WITH_MPI
-      const int ci_nodeID = ci->nodeID;
-      const int cj_nodeID = cj->nodeID;
-#else
-      const int ci_nodeID = nodeID;
-      const int cj_nodeID = nodeID;
-#endif
+      const int ci_is_local = cell_is_local(ci);
+      const int cj_is_local = cell_is_local(cj);
       const int ci_active_hydro = cell_is_active_hydro(ci, e);
       const int cj_active_hydro = cell_is_active_hydro(cj, e);
 
@@ -300,8 +292,8 @@
            t_subtype == task_subtype_gradient ||
            t_subtype == task_subtype_limiter ||
            t_subtype == task_subtype_force) &&
-          ((ci_active_hydro && ci_nodeID == nodeID) ||
-           (cj_active_hydro && cj_nodeID == nodeID))) {
+          ((ci_active_hydro && ci_is_local) ||
+           (cj_active_hydro && cj_is_local))) {
         scheduler_activate(s, t);
 
         /* Set the correct sorting flags */
@@ -313,13 +305,13 @@
           cj->hydro.dx_max_sort_old = cj->hydro.dx_max_sort;
 
           /* Activate the hydro drift tasks. */
-          if (ci_nodeID == nodeID) cell_activate_drift_part(ci, s);
-          if (cj_nodeID == nodeID) cell_activate_drift_part(cj, s);
+          if (ci_is_local) cell_activate_drift_part(ci, s);
+          if (cj_is_local) cell_activate_drift_part(cj, s);
 
           /* And the limiter */
-          if (ci_nodeID == nodeID && with_timestep_limiter)
+          if (ci_is_local && with_timestep_limiter)
             cell_activate_limiter(ci, s);
-          if (cj_nodeID == nodeID && with_timestep_limiter)
+          if (cj_is_local && with_timestep_limiter)
             cell_activate_limiter(cj, s);
 
           /* Check the sorts and activate them if needed. */
@@ -339,7 +331,7 @@
       /* Stars density */
       else if ((t_subtype == task_subtype_stars_density) &&
                (ci_active_stars || cj_active_stars) &&
-               (ci_nodeID == nodeID || cj_nodeID == nodeID)) {
+               (ci_is_local || cj_is_local)) {
         scheduler_activate(s, t);
 
         /* Set the correct sorting flags */
@@ -355,9 +347,9 @@
             cj->hydro.dx_max_sort_old = cj->hydro.dx_max_sort;
 
             /* Activate the drift tasks. */
-            if (ci_nodeID == nodeID) cell_activate_drift_spart(ci, s);
-            if (cj_nodeID == nodeID) cell_activate_drift_part(cj, s);
-            if (cj_nodeID == nodeID && with_timestep_sync)
+            if (ci_is_local) cell_activate_drift_spart(ci, s);
+            if (cj_is_local) cell_activate_drift_part(cj, s);
+            if (cj_is_local && with_timestep_sync)
               cell_activate_sync_part(cj, s);
 
             /* Check the sorts and activate them if needed. */
@@ -376,9 +368,9 @@
             cj->stars.dx_max_sort_old = cj->stars.dx_max_sort;
 
             /* Activate the drift tasks. */
-            if (ci_nodeID == nodeID) cell_activate_drift_part(ci, s);
-            if (cj_nodeID == nodeID) cell_activate_drift_spart(cj, s);
-            if (ci_nodeID == nodeID && with_timestep_sync)
+            if (ci_is_local) cell_activate_drift_part(ci, s);
+            if (cj_is_local) cell_activate_drift_spart(cj, s);
+            if (ci_is_local && with_timestep_sync)
               cell_activate_sync_part(ci, s);
 
             /* Check the sorts and activate them if needed. */
@@ -399,16 +391,14 @@
       else if (t_subtype == task_subtype_stars_feedback) {
         /* We only want to activate the task if the cell is active and is
            going to update some gas on the *local* node */
-        if ((ci_nodeID == nodeID && cj_nodeID == nodeID) &&
+        if ((ci_is_local && cj_is_local) &&
             (ci_active_stars || cj_active_stars)) {
           scheduler_activate(s, t);
 
-        } else if ((ci_nodeID == nodeID && cj_nodeID != nodeID) &&
-                   (cj_active_stars)) {
-          scheduler_activate(s, t);
-
-        } else if ((ci_nodeID != nodeID && cj_nodeID == nodeID) &&
-                   (ci_active_stars)) {
+        } else if ((ci_is_local && !cj_is_local) && (cj_active_stars)) {
+          scheduler_activate(s, t);
+
+        } else if ((!ci_is_local && cj_is_local) && (ci_active_stars)) {
           scheduler_activate(s, t);
         }
       }
@@ -420,16 +410,16 @@
                 t_subtype == task_subtype_do_bh_swallow ||
                 t_subtype == task_subtype_bh_feedback) &&
                (ci_active_black_holes || cj_active_black_holes) &&
-               (ci_nodeID == nodeID || cj_nodeID == nodeID)) {
+               (ci_is_local || cj_is_local)) {
         scheduler_activate(s, t);
 
         /* Set the correct drifting flags */
         if (t_type == task_type_pair && t_subtype == task_subtype_bh_density) {
-          if (ci_nodeID == nodeID) cell_activate_drift_bpart(ci, s);
-          if (ci_nodeID == nodeID) cell_activate_drift_part(ci, s);
-
-          if (cj_nodeID == nodeID) cell_activate_drift_part(cj, s);
-          if (cj_nodeID == nodeID) cell_activate_drift_bpart(cj, s);
+          if (ci_is_local) cell_activate_drift_bpart(ci, s);
+          if (ci_is_local) cell_activate_drift_part(ci, s);
+
+          if (cj_is_local) cell_activate_drift_part(cj, s);
+          if (cj_is_local) cell_activate_drift_bpart(cj, s);
         }
 
         /* Store current values of dx_max and h_max. */
@@ -441,8 +431,8 @@
 
       /* Gravity */
       else if ((t_subtype == task_subtype_grav) &&
-               ((ci_active_gravity && ci_nodeID == nodeID) ||
-                (cj_active_gravity && cj_nodeID == nodeID))) {
+               ((ci_active_gravity && ci_is_local) ||
+                (cj_active_gravity && cj_is_local))) {
         scheduler_activate(s, t);
 
         if (t_type == task_type_pair && t_subtype == task_subtype_grav) {
@@ -463,140 +453,10 @@
         if (cell_need_rebuild_for_hydro_pair(ci, cj)) *rebuild_space = 1;
 
 #ifdef WITH_MPI
-        if (ci_nodeID != nodeID) {
-<<<<<<< HEAD
+        if (!ci_is_local) {
           cell_activate_hydro_send_recv_tasks(cj, ci, s);
-        } else if (cj_nodeID != nodeID) {
+        } else if (!cj_is_local) {
           cell_activate_hydro_send_recv_tasks(ci, cj, s);
-=======
-
-          /* If the local cell is active, receive data from the foreign cell. */
-          if (cj_active_hydro) {
-            scheduler_activate_recv(s, ci->mpi.recv, task_subtype_xv);
-            if (ci_active_hydro) {
-              scheduler_activate_recv(s, ci->mpi.recv, task_subtype_rho);
-#ifdef EXTRA_HYDRO_LOOP
-              scheduler_activate_recv(s, ci->mpi.recv, task_subtype_gradient);
-#endif
-            }
-          }
-
-          /* If the foreign cell is active, we want its ti_end values. */
-          if (ci_active_hydro)
-            scheduler_activate_recv(s, ci->mpi.recv, task_subtype_tend_part);
-
-          /* Is the foreign cell active and will need stuff from us? */
-          if (ci_active_hydro) {
-            struct link *l = scheduler_activate_send(
-                s, cj->mpi.send, task_subtype_xv, ci_nodeID);
-
-            /* Drift the cell which will be sent at the level at which it is
-               sent, i.e. drift the cell specified in the send task (l->t)
-               itself. */
-            cell_activate_drift_part(l->t->ci, s);
-
-            /* If the local cell is also active, more stuff will be needed. */
-            if (cj_active_hydro) {
-              scheduler_activate_send(s, cj->mpi.send, task_subtype_rho,
-                                      ci_nodeID);
-
-#ifdef EXTRA_HYDRO_LOOP
-              scheduler_activate_send(s, cj->mpi.send, task_subtype_gradient,
-                                      ci_nodeID);
-#endif
-            }
-          }
-
-          /* If the local cell is active, send its ti_end values. */
-          if (cj_active_hydro)
-            scheduler_activate_send(s, cj->mpi.send, task_subtype_tend_part,
-                                    ci_nodeID);
-
-          /* Propagating new star counts? */
-          if (with_star_formation && with_feedback) {
-            if (ci_active_hydro && ci->hydro.count > 0) {
-              if (task_order_star_formation_before_feedback) {
-                scheduler_activate_recv(s, ci->mpi.recv,
-                                        task_subtype_sf_counts);
-              }
-              scheduler_activate_recv(s, ci->mpi.recv, task_subtype_tend_spart);
-            }
-            if (cj_active_hydro && cj->hydro.count > 0) {
-              if (task_order_star_formation_before_feedback) {
-                scheduler_activate_send(s, cj->mpi.send, task_subtype_sf_counts,
-                                        ci_nodeID);
-              }
-              scheduler_activate_send(s, cj->mpi.send, task_subtype_tend_spart,
-                                      ci_nodeID);
-            }
-          }
-
-        } else if (cj_nodeID != nodeID) {
-
-          /* If the local cell is active, receive data from the foreign cell. */
-          if (ci_active_hydro) {
-
-            scheduler_activate_recv(s, cj->mpi.recv, task_subtype_xv);
-            if (cj_active_hydro) {
-              scheduler_activate_recv(s, cj->mpi.recv, task_subtype_rho);
-#ifdef EXTRA_HYDRO_LOOP
-              scheduler_activate_recv(s, cj->mpi.recv, task_subtype_gradient);
-#endif
-            }
-          }
-
-          /* If the foreign cell is active, we want its ti_end values. */
-          if (cj_active_hydro)
-            scheduler_activate_recv(s, cj->mpi.recv, task_subtype_tend_part);
-
-          /* Is the foreign cell active and will need stuff from us? */
-          if (cj_active_hydro) {
-
-            struct link *l = scheduler_activate_send(
-                s, ci->mpi.send, task_subtype_xv, cj_nodeID);
-
-            /* Drift the cell which will be sent at the level at which it is
-               sent, i.e. drift the cell specified in the send task (l->t)
-               itself. */
-            cell_activate_drift_part(l->t->ci, s);
-
-            /* If the local cell is also active, more stuff will be needed. */
-            if (ci_active_hydro) {
-
-              scheduler_activate_send(s, ci->mpi.send, task_subtype_rho,
-                                      cj_nodeID);
-
-#ifdef EXTRA_HYDRO_LOOP
-              scheduler_activate_send(s, ci->mpi.send, task_subtype_gradient,
-                                      cj_nodeID);
-#endif
-            }
-          }
-
-          /* If the local cell is active, send its ti_end values. */
-          if (ci_active_hydro)
-            scheduler_activate_send(s, ci->mpi.send, task_subtype_tend_part,
-                                    cj_nodeID);
-
-          /* Propagating new star counts? */
-          if (with_star_formation && with_feedback) {
-            if (cj_active_hydro && cj->hydro.count > 0) {
-              if (task_order_star_formation_before_feedback) {
-                scheduler_activate_recv(s, cj->mpi.recv,
-                                        task_subtype_sf_counts);
-              }
-              scheduler_activate_recv(s, cj->mpi.recv, task_subtype_tend_spart);
-            }
-            if (ci_active_hydro && ci->hydro.count > 0) {
-              if (task_order_star_formation_before_feedback) {
-                scheduler_activate_send(s, ci->mpi.send, task_subtype_sf_counts,
-                                        cj_nodeID);
-              }
-              scheduler_activate_send(s, ci->mpi.send, task_subtype_tend_spart,
-                                      cj_nodeID);
-            }
-          }
->>>>>>> 55ce5d4b
         }
 #endif
       }
@@ -609,19 +469,19 @@
 
 #ifdef WITH_MPI
         /* Activate the send/recv tasks. */
-        if (ci_nodeID != nodeID) {
+        if (!ci_is_local) {
           if (cj_active_stars) {
             scheduler_activate_recv(s, ci->mpi.recv, task_subtype_xv);
             scheduler_activate_recv(s, ci->mpi.recv, task_subtype_rho);
 
             /* If the local cell is active, more stuff will be needed. */
             scheduler_activate_send(s, cj->mpi.send, task_subtype_spart,
-                                    ci_nodeID);
+                                    ci->nodeID);
             cell_activate_drift_spart(cj, s);
 
             /* If the local cell is active, send its ti_end values. */
             scheduler_activate_send(s, cj->mpi.send, task_subtype_tend_spart,
-                                    ci_nodeID);
+                                    ci->nodeID);
           }
 
           if (ci_active_stars) {
@@ -632,16 +492,16 @@
 
             /* Is the foreign cell active and will need stuff from us? */
             scheduler_activate_send(s, cj->mpi.send, task_subtype_xv,
-                                    ci_nodeID);
+                                    ci->nodeID);
             scheduler_activate_send(s, cj->mpi.send, task_subtype_rho,
-                                    ci_nodeID);
+                                    ci->nodeID);
 
             /* Drift the cell which will be sent; note that not all sent
                particles will be drifted, only those that are needed. */
             cell_activate_drift_part(cj, s);
           }
 
-        } else if (cj_nodeID != nodeID) {
+        } else if (!cj_is_local) {
           /* If the local cell is active, receive data from the foreign cell. */
           if (ci_active_stars) {
             scheduler_activate_recv(s, cj->mpi.recv, task_subtype_xv);
@@ -649,12 +509,12 @@
 
             /* If the local cell is active, more stuff will be needed. */
             scheduler_activate_send(s, ci->mpi.send, task_subtype_spart,
-                                    cj_nodeID);
+                                    cj->nodeID);
             cell_activate_drift_spart(ci, s);
 
             /* If the local cell is active, send its ti_end values. */
             scheduler_activate_send(s, ci->mpi.send, task_subtype_tend_spart,
-                                    cj_nodeID);
+                                    cj->nodeID);
           }
 
           if (cj_active_stars) {
@@ -665,9 +525,9 @@
 
             /* Is the foreign cell active and will need stuff from us? */
             scheduler_activate_send(s, ci->mpi.send, task_subtype_xv,
-                                    cj_nodeID);
+                                    cj->nodeID);
             scheduler_activate_send(s, ci->mpi.send, task_subtype_rho,
-                                    cj_nodeID);
+                                    cj->nodeID);
 
             /* Drift the cell which will be sent; note that not all sent
                particles will be drifted, only those that are needed. */
@@ -688,7 +548,7 @@
 
 #ifdef WITH_MPI
         /* Activate the send/recv tasks. */
-        if (ci_nodeID != nodeID) {
+        if (!ci_is_local) {
           /* Receive the foreign parts to compute BH accretion rates and do the
            * swallowing */
           scheduler_activate_recv(s, ci->mpi.recv, task_subtype_rho);
@@ -698,16 +558,16 @@
           /* Send the local BHs to tag the particles to swallow and to do
            * feedback */
           scheduler_activate_send(s, cj->mpi.send, task_subtype_bpart_rho,
-                                  ci_nodeID);
+                                  ci->nodeID);
           scheduler_activate_send(s, cj->mpi.send, task_subtype_bpart_feedback,
-                                  ci_nodeID);
+                                  ci->nodeID);
 
           /* Drift before you send */
           cell_activate_drift_bpart(cj, s);
 
           /* Send the new BH time-steps */
           scheduler_activate_send(s, cj->mpi.send, task_subtype_tend_bpart,
-                                  ci_nodeID);
+                                  ci->nodeID);
 
           /* Receive the foreign BHs to tag particles to swallow and for
            * feedback */
@@ -718,17 +578,18 @@
           scheduler_activate_recv(s, ci->mpi.recv, task_subtype_tend_bpart);
 
           /* Send the local part information */
-          scheduler_activate_send(s, cj->mpi.send, task_subtype_rho, ci_nodeID);
+          scheduler_activate_send(s, cj->mpi.send, task_subtype_rho,
+                                  ci->nodeID);
           scheduler_activate_send(s, cj->mpi.send, task_subtype_part_swallow,
-                                  ci_nodeID);
+                                  ci->nodeID);
           scheduler_activate_send(s, cj->mpi.send, task_subtype_bpart_merger,
-                                  ci_nodeID);
+                                  ci->nodeID);
 
           /* Drift the cell which will be sent; note that not all sent
              particles will be drifted, only those that are needed. */
           cell_activate_drift_part(cj, s);
 
-        } else if (cj_nodeID != nodeID) {
+        } else if (!cj_is_local) {
           /* Receive the foreign parts to compute BH accretion rates and do the
            * swallowing */
           scheduler_activate_recv(s, cj->mpi.recv, task_subtype_rho);
@@ -738,16 +599,16 @@
           /* Send the local BHs to tag the particles to swallow and to do
            * feedback */
           scheduler_activate_send(s, ci->mpi.send, task_subtype_bpart_rho,
-                                  cj_nodeID);
+                                  cj->nodeID);
           scheduler_activate_send(s, ci->mpi.send, task_subtype_bpart_feedback,
-                                  cj_nodeID);
+                                  cj->nodeID);
 
           /* Drift before you send */
           cell_activate_drift_bpart(ci, s);
 
           /* Send the new BH time-steps */
           scheduler_activate_send(s, ci->mpi.send, task_subtype_tend_bpart,
-                                  cj_nodeID);
+                                  cj->nodeID);
 
           /* Receive the foreign BHs to tag particles to swallow and for
            * feedback */
@@ -758,11 +619,12 @@
           scheduler_activate_recv(s, cj->mpi.recv, task_subtype_tend_bpart);
 
           /* Send the local part information */
-          scheduler_activate_send(s, ci->mpi.send, task_subtype_rho, cj_nodeID);
+          scheduler_activate_send(s, ci->mpi.send, task_subtype_rho,
+                                  cj->nodeID);
           scheduler_activate_send(s, ci->mpi.send, task_subtype_part_swallow,
-                                  cj_nodeID);
+                                  cj->nodeID);
           scheduler_activate_send(s, ci->mpi.send, task_subtype_bpart_merger,
-                                  cj_nodeID);
+                                  cj->nodeID);
 
           /* Drift the cell which will be sent; note that not all sent
              particles will be drifted, only those that are needed. */
@@ -775,7 +637,7 @@
       else if (t_subtype == task_subtype_grav) {
 #ifdef WITH_MPI
         /* Activate the send/recv tasks. */
-        if (ci_nodeID != nodeID) {
+        if (!ci_is_local) {
           /* If the local cell is active, receive data from the foreign cell. */
           if (cj_active_gravity)
             scheduler_activate_recv(s, ci->mpi.recv, task_subtype_gpart);
@@ -787,7 +649,7 @@
           /* Is the foreign cell active and will need stuff from us? */
           if (ci_active_gravity) {
             struct link *l = scheduler_activate_send(
-                s, cj->mpi.send, task_subtype_gpart, ci_nodeID);
+                s, cj->mpi.send, task_subtype_gpart, ci->nodeID);
 
             /* Drift the cell which will be sent at the level at which it is
                sent, i.e. drift the cell specified in the send task (l->t)
@@ -798,9 +660,9 @@
           /* If the local cell is active, send its ti_end values. */
           if (cj_active_gravity)
             scheduler_activate_send(s, cj->mpi.send, task_subtype_tend_gpart,
-                                    ci_nodeID);
-
-        } else if (cj_nodeID != nodeID) {
+                                    ci->nodeID);
+
+        } else if (!cj_is_local) {
           /* If the local cell is active, receive data from the foreign cell. */
           if (ci_active_gravity)
             scheduler_activate_recv(s, cj->mpi.recv, task_subtype_gpart);
@@ -812,7 +674,7 @@
           /* Is the foreign cell active and will need stuff from us? */
           if (cj_active_gravity) {
             struct link *l = scheduler_activate_send(
-                s, ci->mpi.send, task_subtype_gpart, cj_nodeID);
+                s, ci->mpi.send, task_subtype_gpart, cj->nodeID);
 
             /* Drift the cell which will be sent at the level at which it is
                sent, i.e. drift the cell specified in the send task (l->t)
@@ -823,7 +685,7 @@
           /* If the local cell is active, send its ti_end values. */
           if (ci_active_gravity)
             scheduler_activate_send(s, ci->mpi.send, task_subtype_tend_gpart,
-                                    cj_nodeID);
+                                    cj->nodeID);
         }
 #endif
       }
@@ -875,18 +737,13 @@
       /* Local pointers. */
       const struct cell *ci = t->ci;
       const struct cell *cj = t->cj;
-#ifdef WITH_MPI
-      const int ci_nodeID = ci->nodeID;
-      const int cj_nodeID = (cj != NULL) ? cj->nodeID : -1;
-#else
-      const int ci_nodeID = nodeID;
-      const int cj_nodeID = nodeID;
-#endif
+      const int ci_is_local = cell_is_local(ci);
+      const int cj_is_local = cell_is_local(cj);
       const int ci_active_gravity = cell_is_active_gravity_mm(ci, e);
       const int cj_active_gravity = cell_is_active_gravity_mm(cj, e);
 
-      if ((ci_active_gravity && ci_nodeID == nodeID) ||
-          (cj_active_gravity && cj_nodeID == nodeID))
+      if ((ci_active_gravity && ci_is_local) ||
+          (cj_active_gravity && cj_is_local))
         scheduler_activate(s, t);
     }
 
