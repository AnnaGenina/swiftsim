--- conflicted
+++ resolved
@@ -1092,7 +1092,6 @@
           int count = 0;
           for (int l = 0; l < e.sched.nr_tasks; l++) {
             if (!e.sched.tasks[l].implicit && e.sched.tasks[l].toc != 0) {
-<<<<<<< HEAD
 
               /* Send tasks have a target node. */
               int otherrank = 0;
@@ -1114,26 +1113,6 @@
                   (e.sched.tasks[l].cj != NULL) ? e.sched.tasks[l].cj->gcount
                                                 : 0,
                   e.sched.tasks[l].flags, e.sched.tasks[l].sid, e.sched.tasks[l].cost);
-=======
-              fprintf(file_thread,
-                      " %03i %i %i %i %i %lli %lli %i %i %i %i %lli %i\n",
-                      myrank, e.sched.tasks[l].rid, e.sched.tasks[l].type,
-                      e.sched.tasks[l].subtype, (e.sched.tasks[l].cj == NULL),
-                      e.sched.tasks[l].tic, e.sched.tasks[l].toc,
-                      (e.sched.tasks[l].ci != NULL)
-                          ? e.sched.tasks[l].ci->hydro.count
-                          : 0,
-                      (e.sched.tasks[l].cj != NULL)
-                          ? e.sched.tasks[l].cj->hydro.count
-                          : 0,
-                      (e.sched.tasks[l].ci != NULL)
-                          ? e.sched.tasks[l].ci->grav.count
-                          : 0,
-                      (e.sched.tasks[l].cj != NULL)
-                          ? e.sched.tasks[l].cj->grav.count
-                          : 0,
-                      e.sched.tasks[l].flags, e.sched.tasks[l].sid);
->>>>>>> 08d5a958
             }
             fflush(stdout);
             count++;
@@ -1160,25 +1139,12 @@
               file_thread, " %i %i %i %i %lli %lli %i %i %i %i %lli %i\n",
               e.sched.tasks[l].rid, e.sched.tasks[l].type,
               e.sched.tasks[l].subtype, (e.sched.tasks[l].cj == NULL),
-<<<<<<< HEAD
               e.sched.tasks[l].tic - e.tic_step, e.sched.tasks[l].toc - e.tic_step,
               (e.sched.tasks[l].ci == NULL) ? 0 : e.sched.tasks[l].ci->count,
               (e.sched.tasks[l].cj == NULL) ? 0 : e.sched.tasks[l].cj->count,
               (e.sched.tasks[l].ci == NULL) ? 0 : e.sched.tasks[l].ci->gcount,
               (e.sched.tasks[l].cj == NULL) ? 0 : e.sched.tasks[l].cj->gcount,
               e.sched.tasks[l].flags, e.sched.tasks[l].sid);
-=======
-              e.sched.tasks[l].tic, e.sched.tasks[l].toc,
-              (e.sched.tasks[l].ci == NULL) ? 0
-                                            : e.sched.tasks[l].ci->hydro.count,
-              (e.sched.tasks[l].cj == NULL) ? 0
-                                            : e.sched.tasks[l].cj->hydro.count,
-              (e.sched.tasks[l].ci == NULL) ? 0
-                                            : e.sched.tasks[l].ci->grav.count,
-              (e.sched.tasks[l].cj == NULL) ? 0
-                                            : e.sched.tasks[l].cj->grav.count,
-              e.sched.tasks[l].sid);
->>>>>>> 08d5a958
         }
       }
       fclose(file_thread);
