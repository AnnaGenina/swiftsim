--- conflicted
+++ resolved
@@ -70,14 +70,9 @@
 
 int main(int argc, char *argv[]) {
 
-<<<<<<< HEAD
-  int c, icount, j, k, Ngas = 0, Ndm = 0, periodic = 1;
-  long long N_total = -1;
-=======
   int c, icount, periodic = 1;
   size_t Ngas = 0, Ngpart = 0;
   long long N_total[2] = {0, 0};
->>>>>>> b88e04a2
   int nr_threads = 1, nr_queues = -1;
   int dump_tasks = 0;
   int data[2];
@@ -373,16 +368,6 @@
   if (myrank == 0) clocks_gettime(&tic);
 #if defined(WITH_MPI)
 #if defined(HAVE_PARALLEL_HDF5)
-<<<<<<< HEAD
-  read_ic_parallel(ICfileName, dim, &gparts, &Ndm, &periodic, myrank, nr_nodes,
-                   MPI_COMM_WORLD, MPI_INFO_NULL);
-#else
-  read_ic_serial(ICfileName, dim, &gparts, &Ndm, &periodic, myrank, nr_nodes,
-                 MPI_COMM_WORLD, MPI_INFO_NULL);
-#endif
-#else
-  read_ic_single(ICfileName, dim, &parts, &gparts, &Ngas, &Ndm, &periodic);
-=======
   read_ic_parallel(ICfileName, dim, &parts, &Ngas, &periodic, myrank, nr_nodes,
                    MPI_COMM_WORLD, MPI_INFO_NULL);
 #else
@@ -391,7 +376,6 @@
 #endif
 #else
   read_ic_single(ICfileName, dim, &parts, &gparts, &Ngas, &Ngpart, &periodic);
->>>>>>> b88e04a2
 #endif
 
   if (myrank == 0) {
@@ -402,16 +386,6 @@
   }
 
 #if defined(WITH_MPI)
-<<<<<<< HEAD
-  long long tmp;
-  long long N_long = Ngas + Ndm;
-  MPI_Reduce(&N_long, &tmp, 1, MPI_LONG_LONG, MPI_SUM, 0, MPI_COMM_WORLD);
-  long long N_long = Ndm;
-  MPI_Reduce(&N_long, &N_total, 1, MPI_LONG_LONG, MPI_SUM, 0, MPI_COMM_WORLD);
-  N_total += tmp;
-#else
-  N_total = Ngas + Ndm;
-=======
   long long N_long[2] = {Ngas, Ngpart};
   MPI_Reduce(&N_long, &N_total, 2, MPI_LONG_LONG, MPI_SUM, 0, MPI_COMM_WORLD);
   if (myrank == 0)
@@ -421,38 +395,21 @@
   N_total[0] = Ngas;
   N_total[1] = Ngpart - Ngas;
   message("Read %lld gas particles and %lld DM particles from the ICs",
-	  N_total[0], N_total[1]);
->>>>>>> b88e04a2
-#endif
-
-  j = 0;
+          N_total[0], N_total[1]);
+#endif
+
   /* Apply h scaling */
-<<<<<<< HEAD
-  if (scaling != 1.0) {
-    for (k = 0; k < Ngas; k++)
-      parts[k].h *= scaling;
-  }
-
-  /* Apply shift */
-  if (shift[0] != 0 || shift[1] != 0 || shift[2] != 0) {
-    for (k = 0; k < Ngas; k++) {
-=======
   if (scaling != 1.0)
     for (size_t k = 0; k < Ngas; k++) parts[k].h *= scaling;
 
   /* Apply shift */
   if (shift[0] != 0 || shift[1] != 0 || shift[2] != 0) {
     for (size_t k = 0; k < Ngas; k++) {
->>>>>>> b88e04a2
       parts[k].x[0] += shift[0];
       parts[k].x[1] += shift[1];
       parts[k].x[2] += shift[2];
     }
-<<<<<<< HEAD
-    for (k = 0; k < Ndm; k++) {
-=======
     for (size_t k = 0; k < Ngpart; k++) {
->>>>>>> b88e04a2
       gparts[k].x[0] += shift[0];
       gparts[k].x[1] += shift[1];
       gparts[k].x[2] += shift[2];
@@ -466,14 +423,6 @@
   talking = (verbose == 1 && myrank == 0) || (verbose == 2);
 
   /* Initialize the space with this data. */
-<<<<<<< HEAD
-  tic = getticks();
-  space_init(&s, dim, parts, gparts, Ngas, Ndm, periodic, h_max, myrank == 0);
-  if (myrank == 0)
-    message("space_init took %.3f ms.",
-            ((double)(getticks() - tic)) / CPU_TPS * 1000);
-  fflush(stdout);
-=======
   if (myrank == 0) clocks_gettime(&tic);
   space_init(&s, dim, parts, gparts, Ngas, Ngpart, periodic, h_max,
              myrank == 0);
@@ -483,7 +432,6 @@
             clocks_getunit());
     fflush(stdout);
   }
->>>>>>> b88e04a2
 
   /* Say a few nice things about the space we just created. */
   if (myrank == 0) {
@@ -492,32 +440,19 @@
     message("space %s periodic.", s.periodic ? "is" : "isn't");
     message("highest-level cell dimensions are [ %i %i %i ].", s.cdim[0],
             s.cdim[1], s.cdim[2]);
-<<<<<<< HEAD
-    message("%i gas parts in %i cells.", s.nr_parts, s.tot_cells);
-    message("%i dm parts in %i cells.", s.nr_gparts, s.tot_cells);
-=======
     message("%zi parts in %i cells.", s.nr_parts, s.tot_cells);
     message("%zi gparts in %i cells.", s.nr_gparts, s.tot_cells);
->>>>>>> b88e04a2
     message("maximum depth is %d.", s.maxdepth);
     message("gparts[10].id = %ld.", gparts[10].id);
     // message( "cutoffs in [ %g %g ]." , s.h_min , s.h_max ); fflush(stdout);
   }
 
-  
+
   /* Initialize the engine with this space. */
   if (myrank == 0) clocks_gettime(&tic);
   if (myrank == 0) message("nr_nodes is %i.", nr_nodes);
   engine_init(&e, &s, dt_max, nr_threads, nr_queues, nr_nodes, myrank,
-<<<<<<< HEAD
-              ENGINE_POLICY | engine_policy_steal | ENGINE_HYDRO | ENGINE_EXTERNAL_GRAVITY, 0,
-              time_end, dt_min, dt_max);
-  if (myrank == 0)
-    message("engine_init took %.3f ms.",
-            ((double)(getticks() - tic)) / CPU_TPS * 1000);
-  fflush(stdout);
-=======
-              ENGINE_POLICY | engine_policy_steal | engine_policy_hydro, 0,
+              ENGINE_POLICY | engine_policy_steal | engine_policy_hydro | ENGINE_EXTERNAL_GRAVITY, 0,
               time_end, dt_min, dt_max, talking);
   if (myrank == 0 && verbose) {
     clocks_gettime(&toc);
@@ -525,7 +460,6 @@
             clocks_getunit());
     fflush(stdout);
   }
->>>>>>> b88e04a2
 
 #ifdef WITH_MPI
   /* Split the space. */
@@ -569,7 +503,7 @@
         e.dt_min, e.dt_max);
     fflush(stdout);
   }
- 
+
   /* Initialise the particles */
   engine_init_particles(&e);
   /* Verify that each particle is in it's proper cell. */
@@ -577,16 +511,16 @@
     icount = 0;
     space_map_cells_pre(&s, 0, &map_cellcheck, &icount);
     message("map_cellcheck picked up %i parts.", icount);
-    
-  }
-    
+
+  }
+
   if (myrank == 0) {
     data[0] = s.maxdepth;
     data[1] = 0;
     space_map_cells_pre(&s, 0, &map_maxdepth, data);
     message("nr of cells at depth %i is %i.", data[0], data[1]);
   }
-  
+
   //exit(-99);
   /* Legend */
   if (myrank == 0)
@@ -610,7 +544,7 @@
 
     /* Take a step. */
     engine_step(&e);
-    
+
     if (with_outputs && j % 100 == 0) {
 
       if (myrank == 0) clocks_gettime(&tic);
